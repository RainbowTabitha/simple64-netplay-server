--- conflicted
+++ resolved
@@ -88,32 +88,6 @@
 	return strings.Contains(err.Error(), "use of closed network connection")
 }
 
-func (g *GameServer) ManageBuffer() {
-	for {
-		if !g.Running {
-			g.Logger.Info("done managing buffers")
-			return
-		}
-<<<<<<< HEAD
-
-=======
-		// Adjust the buffer size for the lead player(s)
-		for i := range 4 {
-			if g.GameData.BufferHealth[i] != -1 && g.GameData.CountLag[i] == 0 {
-				if g.GameData.BufferHealth[i] > g.BufferTarget && g.GameData.BufferSize[i] > 0 {
-					g.GameData.BufferSize[i]--
-					// g.Logger.Info("reducing buffer size", "player", i, "bufferSize", g.GameData.BufferSize[i])
-				} else if g.GameData.BufferHealth[i] < g.BufferTarget {
-					g.GameData.BufferSize[i]++
-					// g.Logger.Info("increasing buffer size", "player", i, "bufferSize", g.GameData.BufferSize[i])
-				}
-			}
-		}
->>>>>>> bfface9c
-		time.Sleep(time.Second * 5) //nolint:gomnd,mnd
-	}
-}
-
 func (g *GameServer) ManagePlayers() {
 	time.Sleep(time.Second * DisconnectTimeoutS)
 	for {
